import typing as t
from dataclasses import dataclass, field

from google.protobuf.compiler.plugin_pb2 import CodeGeneratorRequest
from google.protobuf.descriptor_pb2 import FieldDescriptorProto

from pyprotostuben.logging import LoggerMixin
from pyprotostuben.protobuf.file import ProtoFile
from pyprotostuben.protobuf.parser import CodeGeneratorParameters, ParameterParser
from pyprotostuben.protobuf.registry import (
    EnumInfo,
    MapEntryPlaceholder,
    MessageInfo,
    TypeRegistry,
)
from pyprotostuben.protobuf.visitor.abc import ProtoVisitor
from pyprotostuben.protobuf.visitor.decorator import LeaveProtoVisitorDecorator
from pyprotostuben.protobuf.visitor.model import (
    DescriptorContext,
    EnumContext,
    EnumValueContext,
    ExtensionContext,
    FieldContext,
    FileContext,
    MethodContext,
    OneofContext,
    ServiceContext,
)
from pyprotostuben.protobuf.visitor.walker import Walker
from pyprotostuben.python.info import ModuleInfo


@dataclass(frozen=True)
class CodeGeneratorContext:
    request: CodeGeneratorRequest
    params: CodeGeneratorParameters
    files: t.Sequence[ProtoFile]
    registry: TypeRegistry


@dataclass()
class BuildContext:
    files: dict[str, ProtoFile] = field(default_factory=dict)
    types: dict[str, t.Union[EnumInfo, MessageInfo]] = field(default_factory=dict)
    map_entries: dict[str, MapEntryPlaceholder] = field(default_factory=dict)


class ContextBuilder(ProtoVisitor[BuildContext], LoggerMixin):
    def visit_file(self, context: FileContext[BuildContext]) -> None:
        self.__register_file(context)
        self._log.debug("visited", file=context.file)

    def visit_enum(self, context: EnumContext[BuildContext]) -> None:
        self.__register_enum(context)

    def visit_enum_value(self, _: EnumValueContext[BuildContext]) -> None:
        pass

    def visit_descriptor(self, context: DescriptorContext[BuildContext]) -> None:
        proto = context.proto

        if proto.options.map_entry:
            self.__register_map_entry(
                context,
                self.__find_field_by_name(proto.field, "key"),
                self.__find_field_by_name(proto.field, "value"),
            )

        else:
            self.__register_message(context)

    def visit_oneof(self, _: OneofContext[BuildContext]) -> None:
        pass

    def visit_field(self, _: FieldContext[BuildContext]) -> None:
        pass

    def visit_service(self, _: ServiceContext[BuildContext]) -> None:
        pass

    def visit_method(self, _: MethodContext[BuildContext]) -> None:
        pass

    def visit_extension(self, context: ExtensionContext[BuildContext]) -> None:
        pass

    # TODO: speed up with multiprocessing by files
    def build(self, request: CodeGeneratorRequest) -> CodeGeneratorContext:
        parser = ParameterParser()
        walker = Walker(LeaveProtoVisitorDecorator(self))

        context = BuildContext()

        walker.walk(*request.proto_file, meta=context)

        return CodeGeneratorContext(
            request=request,
            params=parser.parse(request.parameter),
            files=[context.files[name] for name in request.file_to_generate],
            registry=TypeRegistry(context.types, context.map_entries),
        )

    def __register_file(self, context: FileContext[BuildContext]) -> None:
        context.meta.files[context.proto.name] = context.file

    def __register_enum(self, context: EnumContext[BuildContext]) -> None:
        qualname, module, ns = self.__build_type(context.root, context)
        type_ = context.meta.types[qualname] = EnumInfo(module, ns)

        self._log.info("registered", qualname=qualname, type_=type_)

    def __register_message(
        self,
        context: t.Union[FileContext[BuildContext], DescriptorContext[BuildContext]],
    ) -> None:
        qualname, module, ns = self.__build_type(
            root=context.root if isinstance(context, DescriptorContext) else context,
            context=context,
        )
        type_ = context.meta.types[qualname] = MessageInfo(module, ns)

        self._log.info("registered", qualname=qualname, type_=type_)

    def __register_map_entry(
        self,
        context: DescriptorContext[BuildContext],
        key: FieldDescriptorProto,
        value: FieldDescriptorProto,
    ) -> None:
        qualname, module, _ = self.__build_type(context.root, context)
        placeholder = context.meta.map_entries[qualname] = MapEntryPlaceholder(module, key, value)

        self._log.info("registered", qualname=qualname, placeholder=placeholder)

    def __build_type(
        self,
        root: FileContext[BuildContext],
        context: t.Union[
            FileContext[BuildContext],
            EnumContext[BuildContext],
            DescriptorContext[BuildContext],
        ],
    ) -> tuple[str, ModuleInfo, t.Sequence[str]]:
<<<<<<< HEAD
        ns = tuple(part.proto.name for part in context.parts[1:])
=======
        ns = [part.name for part in context.parts[1:]]
>>>>>>> c6f48af7
        proto_path = ".".join(ns)

        qualname = f".{root.proto.package}.{proto_path}"
        module = root.file.pb2_module

        return qualname, module, ns

    def __find_field_by_name(self, fields: t.Sequence[FieldDescriptorProto], name: str) -> FieldDescriptorProto:
        for proto in fields:
            if proto.name == name:
                return proto

        msg = "field not found"
        raise ValueError(msg, name, fields)<|MERGE_RESOLUTION|>--- conflicted
+++ resolved
@@ -141,11 +141,7 @@
             DescriptorContext[BuildContext],
         ],
     ) -> tuple[str, ModuleInfo, t.Sequence[str]]:
-<<<<<<< HEAD
-        ns = tuple(part.proto.name for part in context.parts[1:])
-=======
-        ns = [part.name for part in context.parts[1:]]
->>>>>>> c6f48af7
+        ns = tuple(part.name for part in context.parts[1:])
         proto_path = ".".join(ns)
 
         qualname = f".{root.proto.package}.{proto_path}"
